--- conflicted
+++ resolved
@@ -1,4 +1,11 @@
-<<<<<<< HEAD
+function runWorker() {
+    const worker = new Worker("./worker-index.js");
+    worker.bindMessage(data => {
+        console.log("receive worker msg", data);
+        worker.postMessage("Hello, worker");
+    });
+}
+
 function createSystemTray() {
     const tray = new SystemTray();
     tray.setTitle("LentoTest");
@@ -12,19 +19,8 @@
 }
 
 function main() {
+    runWorker();
     createSystemTray();
-=======
-function runWorker() {
-    const worker = new Worker("./worker-index.js");
-    worker.bindMessage(data => {
-        console.log("receive worker msg", data);
-        worker.postMessage("Hello, worker");
-    });
-}
-
-function main() {
-    runWorker();
->>>>>>> df886436
     console.log("begin create frame");
     const frame = new Frame();
     frame.setTitle("LentoDemo");
