--- conflicted
+++ resolved
@@ -14,11 +14,7 @@
 use winit::window::CursorIcon;
 use yoga::{Direction, Edge};
 
-<<<<<<< HEAD
-use crate::{base, define_resource, js_bind_event, js_call, js_call_rust, js_event_bind, js_get_prop};
-=======
 use crate::{base, define_resource, js_call, js_call_rust, js_get_prop};
->>>>>>> e103d097
 use crate::base::{ElementEvent, ElementEventContext, ElementEventHandler, EventRegistration, ScrollEventDetail, TextChangeDetail};
 use crate::border::build_rect_with_radius;
 use crate::element::button::Button;
@@ -135,37 +131,7 @@
     }
 
     pub fn bind_event(&mut self, e: String, callback: JsValue) -> Result<i32, Error> {
-<<<<<<< HEAD
-        let event_name = e.as_str();
-        let handler = create_event_handler(event_name, callback);
-        js_bind_event!(self, event_name, handler;
-            CaretEvent,
-            MouseDownEvent,
-            MouseUpEvent,
-            MouseClickEvent,
-            MouseMoveEvent,
-            MouseEnterEvent,
-            MouseLeaveEvent,
-            KeyDownEvent,
-            KeyUpEvent,
-            MouseWheelEvent,
-            TextUpdateEvent,
-            TouchStartEvent,
-            TouchMoveEvent,
-            TouchEndEvent,
-            TouchCancelEvent,
-            FocusEvent,
-            BlurEvent,
-            TextChangeEvent,
-            ScrollEvent,
-            DragStartEvent,
-            DragOverEvent,
-            DropEvent,
-        );
-        Ok(0)
-=======
         Ok(self.event_registration.add_js_event_listener(&e, callback))
->>>>>>> e103d097
     }
 
     pub fn set_cursor(&mut self, cursor: CursorIcon) {
