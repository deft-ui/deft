use std::fmt::Debug;
use std::panic::RefUnwindSafe;

use anyhow::anyhow;
use quick_js::loader::JsModuleLoader;
use quick_js::{Callback, Context, ExecutionError, JsValue, ValueError};
use tokio::runtime::Builder;
use winit::event::{DeviceEvent, DeviceId, WindowEvent};
use winit::window::{CursorGrabMode, WindowId};

use crate::app::exit_app;
use crate::console::Console;
use crate::element::Element;
use crate::element::paragraph::Paragraph;
use crate::element::text::Text;
use crate::event_loop::run_with_event_loop;
use crate::export_js_api;
use crate::ext::ext_animation::animation_create;
use crate::ext::ext_appfs::appfs;
use crate::ext::ext_audio::Audio;
use crate::ext::ext_base64::Base64;
use crate::ext::ext_clipboard::{clipboard_read_text, clipboard_write_text};
use crate::ext::ext_console::Console as ExtConsole;
#[cfg(all(target_os = "windows", target_os = "linux"))]
use crate::ext::ext_dialog::dialog;
use crate::ext::ext_env::env;
use crate::ext::ext_fetch::fetch;
use crate::ext::ext_frame::{handle_window_event, FRAMES};
use crate::ext::ext_fs::{fs_create_dir, fs_create_dir_all, fs_delete_file, fs_exists, fs_read_dir, fs_remove_dir, fs_remove_dir_all, fs_rename, fs_stat};
use crate::ext::ext_http::http;
use crate::ext::ext_localstorage::localstorage;
use crate::ext::ext_path::path;
use crate::ext::ext_process::process;
use crate::ext::ext_shell::shell;
use crate::ext::ext_sqlite::SqliteConn;
use crate::ext::ext_timer::{timer_clear_interval, timer_clear_timeout, timer_set_interval, timer_set_timeout};
#[cfg(feature = "tray")]
use crate::ext::ext_tray::SystemTray;
use crate::ext::ext_websocket::WsConnection;
use crate::ext::ext_worker::{SharedModuleLoader, Worker, WorkerInitParams};
use crate::frame::{Frame, FrameType};
use crate::js::js_binding::{JsCallError, JsFunc};
use crate::js::js_runtime::JsContext;
use crate::js::js_value_util::DeserializeFromJsValue;
use crate::mrc::Mrc;

pub struct JsEngine {
    pub js_context: Mrc<JsContext>,
}

struct JsFuncCallback {
    js_context: Mrc<JsContext>,
    pub js_func: Box<dyn JsFunc + RefUnwindSafe>,
}

impl Callback<()> for JsFuncCallback {
    fn argument_count(&self) -> usize {
        self.js_func.args_count()
    }

    fn call(&self, args: Vec<JsValue>) -> Result<Result<JsValue, String>, ValueError> {
        let mut js_context = self.js_context.clone();
        match self.js_func.call(&mut js_context, args) {
            Ok(v) => {
                Ok(Ok(v))
            }
            Err(e) => {
                match e {
                    JsCallError::ConversionError(ce) => {
                        Err(ce)
                    }
                    JsCallError::ExecutionError(ee) => {
                        Ok(Err(ee.to_string()))
                    }
                }
            }
        }
    }
}

impl JsEngine {

    pub fn new(loader: Box<dyn JsModuleLoader + Send + Sync + 'static>) -> Self {
        let loader = SharedModuleLoader::new(loader);
        let runtime = Builder::new_multi_thread()
            .worker_threads(4)
            .enable_all()
            .build()
            .unwrap();
        let js_context = Context::builder()
            .console(Console::new())
            .module_loader(loader.clone())
            .build().unwrap();
        let js_context = Mrc::new(JsContext::new(js_context, runtime));

        let engine = Self {
            js_context,
        };

        engine.add_global_functions(ExtConsole::create_js_apis());
        engine.add_global_functions(Element::create_js_apis());
<<<<<<< HEAD
        engine.add_global_functions(SqliteConn::create_js_apis());
=======
        engine.add_global_functions(Paragraph::create_js_apis());
        engine.add_global_functions(Text::create_js_apis());
>>>>>>> a574fa03
        #[cfg(feature = "tray")]
        {
            engine.add_global_functions(SystemTray::create_js_apis());
        }
        engine.add_global_functions(process::create_js_apis());
        #[cfg(all(target_os = "windows", target_os = "linux"))]
        engine.add_global_functions(dialog::create_js_apis());
        engine.add_global_functions(Base64::create_js_apis());
        engine.add_global_functions(shell::create_js_apis());
        engine.add_global_functions(Audio::create_js_apis());
        engine.add_global_functions(path::create_js_apis());
        engine.add_global_functions(env::create_js_apis());
        engine.add_global_functions(http::create_js_apis());
        engine.add_global_functions(appfs::create_js_apis());
        engine.add_global_functions(localstorage::create_js_apis());
        // websocket
        engine.add_global_functions(WsConnection::create_js_apis());
        engine.add_global_functions(fetch::create_js_apis());

        engine.add_global_functions(Frame::create_js_apis());
        engine.add_global_func(timer_set_timeout::new());
        engine.add_global_func(timer_clear_timeout::new());
        engine.add_global_func(timer_set_interval::new());
        engine.add_global_func(timer_clear_interval::new());

        engine.add_global_func(fs_read_dir::new());
        engine.add_global_func(fs_stat::new());
        engine.add_global_func(fs_exists::new());
        engine.add_global_func(fs_rename::new());
        engine.add_global_func(fs_delete_file::new());
        engine.add_global_func(fs_create_dir::new());
        engine.add_global_func(fs_create_dir_all::new());
        engine.add_global_func(fs_remove_dir::new());
        engine.add_global_func(fs_remove_dir_all::new());

        engine.add_global_func(animation_create::new());

        engine.add_global_func(clipboard_write_text::new());
        engine.add_global_func(clipboard_read_text::new());

        Worker::init_js_api(WorkerInitParams {
            module_loader_creator: Box::new(move || {
                Box::new(loader.clone())
            })
        });
        engine.add_global_functions(Worker::create_js_apis());
        engine
    }

    pub fn init_api(&self) {
        let libjs = String::from_utf8_lossy(include_bytes!("../../lib.js"));
        self.js_context.eval_module(&libjs, "lib.js").unwrap();
    }

    pub fn add_global_functions(&self, functions: Vec<Box<dyn JsFunc + RefUnwindSafe + 'static>>) {
        for func in functions {
            let name = func.name().to_string();
            let js_context = self.js_context.clone();
            self.js_context.add_callback(name.as_str(), JsFuncCallback {
                js_func: func,
                js_context,
            }).unwrap();
        }
    }

    pub fn add_global_func(&self, func: impl JsFunc + RefUnwindSafe + 'static) {
        let name = func.name().to_string();
        let js_context = self.js_context.clone();
        self.js_context.add_callback(name.as_str(), JsFuncCallback {
            js_func: Box::new(func),
            js_context,
        }).unwrap();
    }

    pub fn execute_main(&mut self) {
        self.js_context.execute_main();
    }

    pub fn execute_module(&mut self, module_name: &str) -> Result<(), ExecutionError> {
        self.js_context.execute_module(module_name)
    }

    pub fn handle_window_event(&mut self, window_id: WindowId, event: WindowEvent) {
        handle_window_event(window_id, event);
    }

    pub fn handle_device_event(&mut self, device_id: DeviceId, event: DeviceEvent) {
        if let DeviceEvent::Button {..} = event {
            let close_frames = FRAMES.with_borrow(|frames| {
                let mut result = Vec::new();
                let menu_frames: Vec<&Frame> = frames.iter()
                    .filter(|(_, f)| f.frame_type == FrameType::Menu)
                    .map(|(_, f)| f)
                    .collect();
                if menu_frames.is_empty() {
                    return result;
                }
                run_with_event_loop(|el| {
                    if let Some(pos) = el.query_pointer(device_id) {
                        menu_frames.iter().for_each(|frame| {
                            let w_size = frame.window.outer_size();
                            if let Some(wp) = frame.window.outer_position().ok() {
                                let (wx, wy) = (wp.x as f32, wp.y as f32);
                                let (ww, wh) = (w_size.width as f32, w_size.height as f32);
                                let is_in_frame = pos.0 >= wx && pos.0 <= wx + ww
                                                       && pos.1 >= wy && pos.1 <= wy + wh;
                                if !is_in_frame {
                                    let _ = frame.window.set_cursor_grab(CursorGrabMode::None);
                                    result.push(frame.as_weak());
                                }
                            }
                        })
                    }
                });
                result
            });
            for frame in close_frames {
                if let Ok(mut f) = frame.upgrade() {
                    let _ = f.close();
                }
            }
        }
    }

    pub fn execute_pending_jobs(&self) {
        let jc = self.js_context.clone();
        loop {
            let job_res = jc.execute_pending_job();
            match job_res {
                Ok(res) => {
                    if !res {
                        break;
                    }
                }
                Err(e) => {
                    eprint!("job error:{:?}", e);
                    break;
                }
            }
        }
    }

}<|MERGE_RESOLUTION|>--- conflicted
+++ resolved
@@ -99,12 +99,9 @@
 
         engine.add_global_functions(ExtConsole::create_js_apis());
         engine.add_global_functions(Element::create_js_apis());
-<<<<<<< HEAD
-        engine.add_global_functions(SqliteConn::create_js_apis());
-=======
         engine.add_global_functions(Paragraph::create_js_apis());
         engine.add_global_functions(Text::create_js_apis());
->>>>>>> a574fa03
+        engine.add_global_functions(SqliteConn::create_js_apis());
         #[cfg(feature = "tray")]
         {
             engine.add_global_functions(SystemTray::create_js_apis());
