--- conflicted
+++ resolved
@@ -248,11 +248,7 @@
             try {
                 callback && callback(event);
             } catch (error) {
-<<<<<<< HEAD
-                console.error('event handling error', error?.message);
-=======
                 console.error(`${type} event handling error, detail=`, detail ,error.message || error);
->>>>>>> df886436
             }
             return event.result();
         }
